resolver: lts-21.11
packages:
- ./recv
- ./auto-update
- ./mime-types
- ./wai
- ./wai-extra
- ./warp
- ./warp-tls
- ./wai-app-static
- ./wai-frontend-monadcgi
- ./wai-http2-extra
- ./wai-websockets
- ./wai-conduit
- ./time-manager
flags:
  wai-extra:
    build-example: true
nix:
  enable: false
  packages:
  - fcgi
  - zlib
extra-deps:
  - crypton-0.33
<<<<<<< HEAD
  - crypton-x509-1.7.6
=======
  - crypton-x509-1.7.6
  - crypton-x509-store-1.6.9
  - crypton-x509-validation-1.6.12
  - tls-1.8.0
>>>>>>> ef320621
<|MERGE_RESOLUTION|>--- conflicted
+++ resolved
@@ -23,11 +23,7 @@
   - zlib
 extra-deps:
   - crypton-0.33
-<<<<<<< HEAD
-  - crypton-x509-1.7.6
-=======
   - crypton-x509-1.7.6
   - crypton-x509-store-1.6.9
   - crypton-x509-validation-1.6.12
-  - tls-1.8.0
->>>>>>> ef320621
+  - tls-1.8.0