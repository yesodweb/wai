--- conflicted
+++ resolved
@@ -83,12 +83,7 @@
     , modifyResponse
     ) where
 
-<<<<<<< HEAD
 import           Data.ByteString.Builder      (Builder, byteString, lazyByteString)
-=======
-import           Data.ByteString.Builder     (Builder, lazyByteString)
-import           Data.ByteString.Builder     (byteString)
->>>>>>> ed4f5f39
 import           Control.Monad                (unless)
 import qualified Data.ByteString              as B
 import qualified Data.ByteString.Lazy         as L
