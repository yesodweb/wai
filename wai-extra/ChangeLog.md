# Changelog for wai-extra

<<<<<<< HEAD
## 3.1.11

* Overhaul to `Network.Wai.Middleware.Gzip` [#880](https://github.com/yesodweb/wai/pull/880):
    * Don't fail if quality value parameters are present in the `Accept-Encoding` header
    * Add `Accept-Encoding` to the `Vary` response header, instead of overriding it
    * Add setting parameter to decide the compression threshold (`gzipSizeThreshold`)
    * Always skip compression on a `206 Partial Content` response
    * Only catch `IOException`s and `ZlibException`s when using `GzipCacheFolder`
    * Added documentation on the usage of `gzip` and its decision-making.
=======
## 3.1.10.1

* Added documentation to `Accept Override` `Middleware` [#884](https://github.com/yesodweb/wai/pull/884)
>>>>>>> 090907d4

## 3.1.10

* Fixed import linting mistake introduced in `3.1.9` ([#875)](https://github.com/yesodweb/wai/pull/875)) where `Network.Wai.Handler.CGI` wouldn't compile on Windows. [#881](https://github.com/yesodweb/wai/pull/880)
* Added `Select` to choose between `Middleware`s [#878](https://github.com/yesodweb/wai/pull/878)

## 3.1.9

* Cleanup and linting of most of `wai-extra` and refactoring the `gzip` middleware to keep it more DRY and to skip compression earlier if possible [#875](https://github.com/yesodweb/wai/pull/875)
* Added `HealthCheckEndpoint` `Middleware`s for health check [#877](https://github.com/yesodweb/wai/pull/877)

## 3.1.8

* Added an `ApacheWithSettings` output format for `RequestLogger` that allows request filtering similar to `DetailedWithSettings` and logging of the current user via wai-logger's `initLoggerUser` [#866](https://github.com/yesodweb/wai/pull/866)

## 3.1.7

* Added new `mPrelogRequests` option to `DetailedSettings` [#857](https://github.com/yesodweb/wai/pull/857)

## 3.1.6

* Remove unused dependencies [#837](https://github.com/yesodweb/wai/pull/837)

## 3.1.5

* `Network.Wai.Middleware.RealIp`: Add a new middleware to infer the remote IP address from headers [#834](https://github.com/yesodweb/wai/pull/834)

## 3.1.4.1

* `Network.Wai.Middleware.Gzip`: Add `Vary: Accept-Encoding` header to responses [#829](https://github.com/yesodweb/wai/pull/829)

## 3.1.4

* Export `Network.Wai.Middleware.RequestLogger.JSON.requestToJSON` [#827](https://github.com/yesodweb/wai/pull/827)

## 3.1.3

* Add a `DetailedWithSettings` output format for `RequestLogger` that allows to hide requests and modify query parameters [#826](https://github.com/yesodweb/wai/pull/826)

## 3.1.2

* Remove an extraneous dot from the error message for `defaultRequestSizeLimitSettings`

## 3.1.1

* `Network.Wai.Middleware.RequestSizeLimit`: Add a new middleware to reject request bodies above a certain size. [#818](https://github.com/yesodweb/wai/pull/818/files)

## 3.1.0

* `Network.Wai.Test`: Add support for source locations to assertion primitives [#817](https://github.com/yesodweb/wai/pull/817)

## 3.0.32

* Undo previous two release, restore code from 3.0.29.2

## 3.0.31

* Undo WaiTestFailure change in previous release

## 3.0.30

* `Network.Wai.Test`: Add support for source locations to assertion primitives [#812](https://github.com/yesodweb/wai/pull/812)

## 3.0.29.2

* flush SSE headers early [#804](https://github.com/yesodweb/wai/pull/804)

## 3.0.29.1

* Fix `Network.Wai.Test.request` always sending an empty request body [#794](https://github.com/yesodweb/wai/pull/794)

## 3.0.29

* Export `Network.Wai.EventSource.eventStreamAppRaw` [#786](https://github.com/yesodweb/wai/pull/786)

## 3.0.28

* Add `Network.Wai.EventSource.eventStreamAppRaw` [#767](https://github.com/yesodweb/wai/pull/767)

## 3.0.27

* Add custom request log formatter which includes response headers [#762](https://github.com/yesodweb/wai/pull/762)

## 3.0.26.1

* When available, supply the response size to custom loggers
  [#757](https://github.com/yesodweb/wai/pull/757)

## 3.0.26

* Throw 413 for too large payload
* Throw 431 for too large headers
  [#741](https://github.com/yesodweb/wai/pull/741)

## 3.0.25

* Supporting `network` version 3.0.

## 3.0.24.3

* Drop unnecessary `lifted-base` dependency
* Drop unnecessary `stringsearch` dependency [#714](https://github.com/yesodweb/wai/pull/714)

## 3.0.24.2

* Consider quoted multipart form boundary markers [#700](https://github.com/yesodweb/wai/pull/700).
* Don't raise exceptions in `formatAsJSON` [#709](https://github.com/yesodweb/wai/pull/709)

## 3.0.24.1

* Fix a "file not found" exception in wai-extra [#705](https://github.com/yesodweb/wai/pull/706)

## 3.0.24.0

* Add timeout middleware [#702](https://github.com/yesodweb/wai/pull/702).

## 3.0.23.0

* Add rewriteRoot middleware [#697](https://github.com/yesodweb/wai/pull/697).

## 3.0.22.1

* Drop dependency on blaze-builder, requiring streaming-commons >= 0.2

## 3.0.22.0

* Support for streaming-commons 0.2
* Support for resourcet 1.2

## 3.0.21.0

* Export `Network.Wai.Parse.noLimitParseRequestBodyOptions` [#662](https://github.com/yesodweb/wai/pull/662).

## 3.0.20.2

* Revert previous change to `srequest`, which caused breakage

## 3.0.20.1

* Set `requestBodyLength` for `srequest` [#654](https://github.com/yesodweb/wai/pull/654)

## 3.0.20.0

* runSessionWith (runSession variant that gives access to ClientState) [#629](https://github.com/yesodweb/wai/pull/629)

## 3.0.19.1

* All loggers follow the autoFlush setting [#604](https://github.com/yesodweb/wai/pull/604)

## 3.0.19

* Add a new function basicAuth', which passes request to the CheckCreds argument.

## 3.0.18

* ForceSSL: preserve port number when redirecting to https. [#582](https://github.com/yesodweb/wai/pull/582)

## 3.0.17

* Gzip pre compressed [#580](https://github.com/yesodweb/wai/pull/580)

## 3.0.16.1

* Fix the way the header length is checked (for limiting the max header length)

## 3.0.16.0

* Add a new function "parseRequestBodyEx" that allows various size limits to be set.

## 3.0.15.3

* Allow wai-logger 2.3

## 3.0.15.2

* Doc improvements

## 3.0.15.1

* don't use deprecated CRT functions on Windows [#544](https://github.com/yesodweb/wai/pull/544)

## 3.0.15

* add requestSizeCheck [#525](https://github.com/yesodweb/wai/pull/525)

## 3.0.14.3

* Add missing `requestHeaderReferer` and `requestHeaderUserAgent` fields to CGI [yesod#1186](https://github.com/yesodweb/yesod/issues/1186)

## 3.0.14.2

* Case insensitive multipart request header lookup [#518](https://github.com/yesodweb/wai/pull/518)

## 3.0.14.1

* Doc update for logStdout and logStdoutDev [#515](https://github.com/yesodweb/wai/issues/515)

## 3.0.14

* Middleware to force domain names. [#506](https://github.com/yesodweb/wai/issues/506) [#507](https://github.com/yesodweb/wai/pull/507)

## 3.0.13.1

* Support wai 3.2

## 3.0.13

* Autoflush handle [#466](https://github.com/yesodweb/wai/pull/466)

## 3.0.12

* Add Network.Wai.Header.contentLength to read the Content-Length header of a response
* The gzip middleware no longer zips responses smaller than 860 bytes

## 3.0.11

* Add constructor for more detailed custom output formats for RequestLogger
* Add JSON output formatter for RequestLogger

## 3.0.10

* Adding Request Body to RequestLogger [#401](https://github.com/yesodweb/wai/pull/401)

## 3.0.9

* Network.Wai.Middleware.Routed module added

## 3.0.7

* Add appearsSecure: check if a request appears to be using SSL even in the
  presence of reverse proxies [#362](https://github.com/yesodweb/wai/pull/362)
* Add ForceSSL middleware [#363](https://github.com/yesodweb/wai/pull/363)
* Add Approot middleware

## 3.0.6.1

* Test code: only include a Cookie header if there are cookies. Without this
  patch, yesod-test cookie handling is broken.

## 3.0.6

* Add Cookie Handling to Network.Wai.Test [#356](https://github.com/yesodweb/wai/pull/356)

## 3.0.5

* add functions to extract authentication data from Authorization header [#352](add functions to extract authentication data from Authorization header #352)

## 3.0.4.6

* Access log sequence not valid [#336](https://github.com/yesodweb/wai/issues/336)

## 3.0.4.5

* Allow fast-logger 2.3

## 3.0.4.3

Test suite warning cleanup

## 3.0.4.2

Allow blaze-builder 0.4

## 3.0.4.1

Fix compilation failure on Windows [#321](https://github.com/yesodweb/wai/issues/321)

## 3.0.4

Add the `StreamFile` middleware.

## 3.0.3

Add the `AddHeaders` middleware.<|MERGE_RESOLUTION|>--- conflicted
+++ resolved
@@ -1,6 +1,5 @@
 # Changelog for wai-extra
 
-<<<<<<< HEAD
 ## 3.1.11
 
 * Overhaul to `Network.Wai.Middleware.Gzip` [#880](https://github.com/yesodweb/wai/pull/880):
@@ -10,11 +9,10 @@
     * Always skip compression on a `206 Partial Content` response
     * Only catch `IOException`s and `ZlibException`s when using `GzipCacheFolder`
     * Added documentation on the usage of `gzip` and its decision-making.
-=======
+
 ## 3.1.10.1
 
 * Added documentation to `Accept Override` `Middleware` [#884](https://github.com/yesodweb/wai/pull/884)
->>>>>>> 090907d4
 
 ## 3.1.10
 
