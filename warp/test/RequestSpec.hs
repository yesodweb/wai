--- conflicted
+++ resolved
@@ -70,11 +70,8 @@
     describe "headerLines" $ do
         let parseHeaderLine chunks = do
                 src <- mkSourceFunc chunks >>= mkSource
-<<<<<<< HEAD
-                x <- headerLines defaultMaxTotalHeaderLength True src
-=======
+
                 x <- headerLines defaultMaxTotalHeaderLength FirstRequest src
->>>>>>> 23b8c4c7
                 x `shouldBe` ["Status: 200", "Content-Type: text/plain"]
 
         it "can handle a normal case" $
@@ -91,7 +88,6 @@
         it "can handle a nasty case (3)" $ do
             parseHeaderLine
                 ["Status: 200", "\r", "\n", "Content-Type: text/plain", "\r", "\n", "\r", "\n"]
-<<<<<<< HEAD
 
         it "can handle a stupid case (3)" $
             parseHeaderLine $
@@ -100,22 +96,10 @@
         it "can (not) handle an illegal case (1)" $ do
             let chunks = ["\nStatus:", "\n 200", "\nContent-Type: text/plain", "\r\n\r\n"]
             src <- mkSourceFunc chunks >>= mkSource
-            x <- headerLines defaultMaxTotalHeaderLength True src
-            x `shouldBe` []
-            y <- headerLines defaultMaxTotalHeaderLength True src
-=======
 
-        it "can handle a stupid case (3)" $
-            parseHeaderLine $
-                S8.pack . (: []) <$> "Status: 200\r\nContent-Type: text/plain\r\n\r\n"
-
-        it "can (not) handle an illegal case (1)" $ do
-            let chunks = ["\nStatus:", "\n 200", "\nContent-Type: text/plain", "\r\n\r\n"]
-            src <- mkSourceFunc chunks >>= mkSource
             x <- headerLines defaultMaxTotalHeaderLength FirstRequest src
             x `shouldBe` []
             y <- headerLines defaultMaxTotalHeaderLength FirstRequest src
->>>>>>> 23b8c4c7
             y `shouldBe` ["Status:", " 200", "Content-Type: text/plain"]
 
         let testLengthHeaders = ["Sta", "tus: 200\r", "\n", "Content-Type: ", "text/plain\r\n\r\n"]
@@ -124,20 +108,14 @@
         -- Length is 39, this shouldn't fail
         it "doesn't throw on correct length" $ do
             src <- mkSourceFunc testLengthHeaders >>= mkSource
-<<<<<<< HEAD
-            x <- headerLines testLength True src
-=======
+
             x <- headerLines testLength FirstRequest src
->>>>>>> 23b8c4c7
             x `shouldBe` ["Status: 200", "Content-Type: text/plain"]
         -- Length is still 39, this should fail
         it "throws error on correct length too long" $ do
             src <- mkSourceFunc testLengthHeaders >>= mkSource
-<<<<<<< HEAD
-            headerLines (testLength - 1) True src `shouldThrow` (== OverLargeHeader)
-=======
+
             headerLines (testLength - 1) FirstRequest src `shouldThrow` (== OverLargeHeader)
->>>>>>> 23b8c4c7
   where
     blankSafe = headerLinesList ["f", "oo\n", "bar\nbaz\n\r\n"]
     whiteSafe = headerLinesList ["foo\r\nbar\r\nbaz\r\n\r\n hi there"]
