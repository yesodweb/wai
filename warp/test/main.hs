{-# LANGUAGE OverloadedStrings #-}
import Network.Wai
import Network.Wai.Handler.Warp
import qualified Data.IORef as I
import Control.Monad.IO.Class (MonadIO, liftIO)
import Network.HTTP.Types
import Control.Concurrent (forkIO, killThread, threadDelay)
import Control.Monad (forM_)

import System.IO (hFlush, hClose)
import System.IO.Unsafe (unsafePerformIO)
import Data.ByteString (ByteString, hPutStr, hGetSome)
import qualified Data.ByteString as S
import qualified Data.ByteString.Lazy as L
import Network (connectTo, PortID (PortNumber))

import Test.Hspec.Monadic
import Test.Hspec.HUnit ()
import Test.HUnit

import Data.Conduit (($$))
import qualified Data.Conduit.List

type Counter = I.IORef (Either String Int)
type CounterApplication = Counter -> Application

incr :: MonadIO m => Counter -> m ()
incr icount = liftIO $ I.atomicModifyIORef icount $ \ecount ->
    ((case ecount of
        Left s -> Left s
        Right i -> Right $ i + 1), ())

err :: (MonadIO m, Show a) => Counter -> a -> m ()
err icount msg = liftIO $ I.writeIORef icount $ Left $ show msg

readBody :: CounterApplication
readBody icount req = do
    body <- requestBody req $$ Data.Conduit.List.consume
    case () of
        ()
            | pathInfo req == ["hello"] && L.fromChunks body /= "Hello"
                -> err icount ("Invalid hello" :: String, body)
            | requestMethod req == "GET" && L.fromChunks body /= ""
                -> err icount ("Invalid GET" :: String, body)
            | not $ requestMethod req `elem` ["GET", "POST"]
                -> err icount ("Invalid request method (readBody)" :: String, requestMethod req)
            | otherwise -> incr icount
    return $ responseLBS status200 [] "Read the body"

ignoreBody :: CounterApplication
ignoreBody icount req = do
    if (requestMethod req `elem` ["GET", "POST"])
        then incr icount
        else err icount ("Invalid request method" :: String, requestMethod req)
    return $ responseLBS status200 [] "Ignored the body"

doubleConnect :: CounterApplication
doubleConnect icount req = do
    _ <- requestBody req $$ Data.Conduit.List.consume
    _ <- requestBody req $$ Data.Conduit.List.consume
    incr icount
    return $ responseLBS status200 [] "double connect"

nextPort :: I.IORef Int
nextPort = unsafePerformIO $ I.newIORef 5000

getPort :: IO Int
getPort = I.atomicModifyIORef nextPort $ \p -> (p + 1, p)

runTest :: Int -- ^ expected number of requests
        -> CounterApplication
        -> [ByteString] -- ^ chunks to send
        -> IO ()
runTest expected app chunks = do
    port <- getPort
    ref <- I.newIORef (Right 0)
    tid <- forkIO $ run port $ app ref
    threadDelay 1000
    handle <- connectTo "127.0.0.1" $ PortNumber $ fromIntegral port
    forM_ chunks $ \chunk -> hPutStr handle chunk >> hFlush handle
    _ <- hGetSome handle 4096
    threadDelay 1000
    killThread tid
    res <- I.readIORef ref
    case res of
        Left s -> error s
        Right i -> i @?= expected

dummyApp :: Application
dummyApp _ = return $ responseLBS status200 [] "foo"

runTerminateTest :: InvalidRequest
                 -> ByteString
                 -> IO ()
runTerminateTest expected input = do
    port <- getPort
    ref <- I.newIORef Nothing
    tid <- forkIO $ runSettings defaultSettings
        { settingsOnException = \e -> I.writeIORef ref $ Just e
        , settingsPort = port
        } dummyApp
    threadDelay 1000
    handle <- connectTo "127.0.0.1" $ PortNumber $ fromIntegral port
    hPutStr handle input
    hFlush handle
    hClose handle
    threadDelay 1000
    killThread tid
    res <- I.readIORef ref
    show res @?= show (Just expected)

singleGet :: ByteString
singleGet = "GET / HTTP/1.1\r\nHost: localhost\r\n\r\n"

singlePostHello :: ByteString
singlePostHello = "POST /hello HTTP/1.1\r\nHost: localhost\r\nContent-length: 5\r\n\r\nHello"

main :: IO ()
main = hspecX $ do
    describe "non-pipelining" $ do
        it "no body, read" $ runTest 5 readBody $ replicate 5 singleGet
        it "no body, ignore" $ runTest 5 ignoreBody $ replicate 5 singleGet
        it "has body, read" $ runTest 2 readBody
            [ singlePostHello
            , singleGet
            ]
        it "has body, ignore" $ runTest 2 ignoreBody
            [ singlePostHello
            , singleGet
            ]
    describe "pipelining" $ do
        it "no body, read" $ runTest 5 readBody [S.concat $ replicate 5 singleGet]
        it "no body, ignore" $ runTest 5 ignoreBody [S.concat $ replicate 5 singleGet]
        it "has body, read" $ runTest 2 readBody $ return $ S.concat
            [ singlePostHello
            , singleGet
            ]
        it "has body, ignore" $ runTest 2 ignoreBody $ return $ S.concat
            [ singlePostHello
            , singleGet
            ]
    describe "no hanging" $ do
        it "has body, read" $ runTest 1 readBody $ map S.singleton $ S.unpack singlePostHello
        it "double connect" $ runTest 1 doubleConnect [singlePostHello]

    describe "connection termination" $ do
        it "ConnectionClosedByPeer" $ runTerminateTest ConnectionClosedByPeer "GET / HTTP/1.1\r\ncontent-length: 10\r\n\r\nhello"
        it "IncompleteHeaders" $ runTerminateTest IncompleteHeaders "GET / HTTP/1.1\r\ncontent-length: 10\r\n"

    describe "special input" $ do
        it "multiline headers" $ do
            iheaders <- I.newIORef []
            port <- getPort
            tid <- forkIO $ run port $ \req -> do
                liftIO $ I.writeIORef iheaders $ requestHeaders req
                return $ responseLBS status200 [] ""
            threadDelay 1000
            handle <- connectTo "127.0.0.1" $ PortNumber $ fromIntegral port
            let input = S.concat
                    [ "GET / HTTP/1.1\r\nfoo:    bar\r\n baz\r\n\tbin\r\n\r\n"
                    ]
            hPutStr handle input
            hFlush handle
            hClose handle
            threadDelay 1000
            killThread tid
            headers <- I.readIORef iheaders
            headers @?=
                [ ("foo", "bar baz\tbin")
                ]
        it "no space between colon and value" $ do
            iheaders <- I.newIORef []
            port <- getPort
            tid <- forkIO $ run port $ \req -> do
                liftIO $ I.writeIORef iheaders $ requestHeaders req
                return $ responseLBS status200 [] ""
            threadDelay 1000
            handle <- connectTo "127.0.0.1" $ PortNumber $ fromIntegral port
            let input = S.concat
                    [ "GET / HTTP/1.1\r\nfoo:bar\r\n\r\n"
                    ]
            hPutStr handle input
            hFlush handle
            hClose handle
            threadDelay 1000
            killThread tid
            headers <- I.readIORef iheaders
            headers @?=
                [ ("foo", "bar")
                ]
        it "extra spaces in first line" $ do
            iheaders <- I.newIORef []
            port <- getPort
            tid <- forkIO $ run port $ \req -> do
                liftIO $ I.writeIORef iheaders $ requestHeaders req
                return $ responseLBS status200 [] ""
            threadDelay 1000
            handle <- connectTo "127.0.0.1" $ PortNumber $ fromIntegral port
            let input = S.concat
                    [ "GET    /    HTTP/1.1\r\nfoo: bar\r\n\r\n"
                    ]
            hPutStr handle input
            hFlush handle
            hClose handle
            threadDelay 1000
            killThread tid
            headers <- I.readIORef iheaders
            headers @?=
                [ ("foo", "bar")
                ]
<<<<<<< HEAD
=======
        it "spaces in http version" $ do
            iversion <- I.newIORef $ error "Version not parsed"
            port <- getPort
            tid <- forkIO $ run port $ \req -> do
                liftIO $ I.writeIORef iversion $ httpVersion req
                return $ responseLBS status200 [] ""
            threadDelay 1000
            handle <- connectTo "127.0.0.1" $ PortNumber $ fromIntegral port
            let input = S.concat
                    [ "GET    /    HTTP\t/  1 .   1  \r\nfoo: bar\r\n\r\n"
                    ]
            hPutStr handle input
            hFlush handle
            hClose handle
            threadDelay 1000
            killThread tid
            version <- I.readIORef iversion
            version @?= http11
>>>>>>> 810d0a41

    describe "chunked bodies" $ do
        it "works" $ do
            ifront <- I.newIORef id
            port <- getPort
            tid <- forkIO $ run port $ \req -> do
                bss <- requestBody req $$ Data.Conduit.List.consume
                liftIO $ I.atomicModifyIORef ifront $ \front -> (front . (S.concat bss:), ())
                return $ responseLBS status200 [] ""
            threadDelay 1000
            handle <- connectTo "127.0.0.1" $ PortNumber $ fromIntegral port
            let input = S.concat
                    [ "POST / HTTP/1.1\r\nTransfer-Encoding: Chunked\r\n\r\n"
                    , "c\r\nHello World\n\r\n3\r\nBye\r\n0\r\n"
                    , "POST / HTTP/1.1\r\nTransfer-Encoding: Chunked\r\n\r\n"
                    , "b\r\nHello World\r\n0\r\n"
                    ]
            hPutStr handle input
            hFlush handle
            hClose handle
            threadDelay 1000
            killThread tid
            front <- I.readIORef ifront
            front [] @?=
                [ "Hello World\nBye"
                , "Hello World"
                ]
        it "lots of chunks" $ do
            ifront <- I.newIORef id
            port <- getPort
            tid <- forkIO $ run port $ \req -> do
                bss <- requestBody req $$ Data.Conduit.List.consume
                liftIO $ I.atomicModifyIORef ifront $ \front -> (front . (S.concat bss:), ())
                return $ responseLBS status200 [] ""
            threadDelay 1000
            handle <- connectTo "127.0.0.1" $ PortNumber $ fromIntegral port
            let input = concat $ replicate 2 $
                    ["POST / HTTP/1.1\r\nTransfer-Encoding: Chunked\r\n\r\n"] ++
                    (replicate 50 "5\r\n12345\r\n") ++
                    ["0\r\n"]
            mapM_ (\bs -> hPutStr handle bs >> hFlush handle) input
            hClose handle
            threadDelay 1000
            killThread tid
            front <- I.readIORef ifront
            front [] @?= replicate 2 (S.concat $ replicate 50 "12345")
        it "in chunks" $ do
            ifront <- I.newIORef id
            port <- getPort
            tid <- forkIO $ run port $ \req -> do
                bss <- requestBody req $$ Data.Conduit.List.consume
                liftIO $ I.atomicModifyIORef ifront $ \front -> (front . (S.concat bss:), ())
                return $ responseLBS status200 [] ""
            threadDelay 1000
            handle <- connectTo "127.0.0.1" $ PortNumber $ fromIntegral port
            let input = S.concat
                    [ "POST / HTTP/1.1\r\nTransfer-Encoding: Chunked\r\n\r\n"
                    , "c\r\nHello World\n\r\n3\r\nBye\r\n0\r\n"
                    , "POST / HTTP/1.1\r\nTransfer-Encoding: Chunked\r\n\r\n"
                    , "b\r\nHello World\r\n0\r\n"
                    ]
            mapM_ (\bs -> hPutStr handle bs >> hFlush handle) $ map S.singleton $ S.unpack input
            hClose handle
            threadDelay 1000
            killThread tid
            front <- I.readIORef ifront
            front [] @?=
                [ "Hello World\nBye"
                , "Hello World"
                ]<|MERGE_RESOLUTION|>--- conflicted
+++ resolved
@@ -208,8 +208,6 @@
             headers @?=
                 [ ("foo", "bar")
                 ]
-<<<<<<< HEAD
-=======
         it "spaces in http version" $ do
             iversion <- I.newIORef $ error "Version not parsed"
             port <- getPort
@@ -228,7 +226,6 @@
             killThread tid
             version <- I.readIORef iversion
             version @?= http11
->>>>>>> 810d0a41
 
     describe "chunked bodies" $ do
         it "works" $ do
