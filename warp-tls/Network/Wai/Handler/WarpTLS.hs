{-# LANGUAGE OverloadedStrings #-}
{-# LANGUAGE RankNTypes #-}
{-# LANGUAGE RecordWildCards #-}
{-# LANGUAGE DeriveDataTypeable #-}
module Network.Wai.Handler.WarpTLS
<<<<<<< HEAD
    ( TLSSettings
    , certFile
    , keyFile
    , onInsecure
    , OnInsecure (..)
    , tlsSettings
=======
    ( TLSSettings (..)
    , defaultTLS
>>>>>>> b8ed7902
    , runTLS
    , runTLSSocket
    , WarpTLSException (..)
    ) where

import qualified Network.TLS as TLS
import Network.Wai.Handler.Warp
import Network.Wai
import Network.Socket
import qualified Data.ByteString.Lazy as L
import Data.Conduit.Binary (sourceFileRange)
import qualified Data.Conduit as C
import qualified Data.Conduit.List as CL
import Control.Exception (bracket)
import qualified Network.TLS.Extra as TLSExtra
import qualified Data.Certificate.X509 as X509
import qualified Data.ByteString as B
import qualified Data.Certificate.KeyRSA as KeyRSA
import Data.Conduit.Network (bindPort)
import Data.Either (rights)
import Control.Applicative ((<$>))
import qualified Data.PEM as PEM
import Data.Conduit.Network (sourceSocket, sinkSocket, acceptSafe)
import Data.Maybe (fromMaybe)
import qualified Data.IORef as I
import Control.Monad (unless)
import Crypto.Random.API (getSystemRandomGen)
import Control.Exception (Exception, throwIO)
import Data.Typeable (Typeable)

data TLSSettings = TLSSettings
    { certFile :: FilePath
      -- ^ File containing the certificate.
    , keyFile :: FilePath
<<<<<<< HEAD
      -- ^ File containing the key
    , onInsecure :: OnInsecure
      -- ^ Do we allow insecure connections with this server as well? Default
      -- is a simple text response stating that a secure connection is required.
      --
      -- Since 1.4.0
    }

data OnInsecure = DenyInsecure L.ByteString
                | AllowInsecure

tlsSettings :: FilePath -- ^ Certificate file
            -> FilePath -- ^ key file
            -> TLSSettings
tlsSettings cert key = TLSSettings
    { certFile = cert
    , keyFile = key
    , onInsecure = DenyInsecure "This server only accepts secure HTTPS connections."
=======
    , debug :: TLS.Logging
>>>>>>> b8ed7902
    }

defaultTLS :: TLSSettings
defaultTLS = TLSSettings "cert.pem" "key.pem" TLS.defaultLogging

runTLSSocket :: TLSSettings -> Settings -> Socket -> Application -> IO ()
runTLSSocket TLSSettings {..} set sock app = do
    certs   <- readCertificates certFile
    pk      <- readPrivateKey keyFile
    let params =
            TLS.updateServerParams
                (\sp -> sp { TLS.serverWantClientCert = False }) $
            TLS.defaultParamsServer
            { TLS.pAllowedVersions = [TLS.SSL3,TLS.TLS10,TLS.TLS11,TLS.TLS12]
            , TLS.pCiphers         = ciphers
            , TLS.pCertificates    = zip certs $ (Just pk):repeat Nothing
            , TLS.pLogging         = debug tset
            }
    runSettingsConnectionMaker set (getter params) app
  where
    getter params = do
        (s, sa) <- acceptSafe sock
        let mkConn = do
            (fromClient, firstBS) <- sourceSocket s C.$$+ CL.peek
            let toClient = sinkSocket s
            ifromClient <- I.newIORef fromClient
            let getNext sink = do
                    fromClient' <- I.readIORef ifromClient
                    (fromClient'', bs) <- fromClient' C.$$++ sink
                    I.writeIORef ifromClient fromClient''
                    return bs
            if maybe False ((== 0x16) . fst) (firstBS >>= B.uncons)
                then do
                    gen <- getSystemRandomGen
                    ctx <- TLS.contextNew
                        TLS.Backend
                            { TLS.backendFlush = return ()
                            , TLS.backendClose = return ()
                            , TLS.backendSend = \bs -> C.yield bs C.$$ toClient
                            , TLS.backendRecv = getNext . takeMost
                            }
                        params
                        gen
                    TLS.handshake ctx
                    let conn = Connection
                            { connSendMany = TLS.sendData ctx . L.fromChunks
                            , connSendAll = TLS.sendData ctx . L.fromChunks . return
                            , connSendFile = \fp offset len _th headers _cleaner -> do
                                TLS.sendData ctx $ L.fromChunks headers
                                C.runResourceT $ sourceFileRange fp (Just offset) (Just len) C.$$ CL.mapM_ (TLS.sendData ctx . L.fromChunks . return)
                            , connClose = do
                                TLS.bye ctx
                                sClose s
                            , connRecv = TLS.recvData ctx
                            }
                    return conn
                else
                    case onInsecure of
                        AllowInsecure ->
                            let conn = (socketConnection s)
                                    { connRecv = getNext $ fmap (fromMaybe B.empty) C.await
                                    }
                             in return conn
                        DenyInsecure lbs -> do
                            let src = do
                                    C.yield "HTTP/1.1 200 OK\r\nContent-Type: text/plain\r\n\r\n"
                                    mapM_ C.yield $ L.toChunks lbs
                            src C.$$ sinkSocket s
                            sClose s
                            throwIO InsecureConnectionDenied
        return (mkConn, sa)

data WarpTLSException = InsecureConnectionDenied
    deriving (Show, Typeable)
instance Exception WarpTLSException

runTLS :: TLSSettings -> Settings -> Application -> IO ()
runTLS tset set app =
    bracket
        (bindPort (settingsPort set) (settingsHost set))
        sClose
        (\sock -> runTLSSocket tset set sock app)

-- taken from stunnel example in tls-extra
ciphers :: [TLS.Cipher]
ciphers =
    [ TLSExtra.cipher_AES128_SHA1
    , TLSExtra.cipher_AES256_SHA1
    , TLSExtra.cipher_RC4_128_MD5
    , TLSExtra.cipher_RC4_128_SHA1
    ]

readCertificates :: FilePath -> IO [X509.X509]
readCertificates filepath = do
    certs <- rights . parseCerts . PEM.pemParseBS <$> B.readFile filepath
    case certs of
        []-> error "no valid certificate found"
        x -> return x
    where parseCerts (Right pems) = map (X509.decodeCertificate . L.fromChunks . (:[]) . PEM.pemContent)
                                  $ filter (flip elem ["CERTIFICATE", "TRUSTED CERTIFICATE"] . PEM.pemName) pems
          parseCerts (Left err) = error $ "cannot parse PEM file: " ++ err

readPrivateKey :: FilePath -> IO TLS.PrivateKey
readPrivateKey filepath = do
    pk <- rights . parseKey . PEM.pemParseBS <$> B.readFile filepath
    case pk of
        []    -> error "no valid RSA key found"
        (x:_) -> return x

    where parseKey (Right pems) = map (fmap (TLS.PrivRSA . snd) . KeyRSA.decodePrivate . L.fromChunks . (:[]) . PEM.pemContent)
                                $ filter ((== "RSA PRIVATE KEY") . PEM.pemName) pems
          parseKey (Left err) = error $ "Cannot parse PEM file: " ++ err

takeMost :: Monad m => Int -> C.Sink B.ByteString m B.ByteString
takeMost i =
    C.await >>= maybe (return B.empty) go
  where
    go bs = do
        unless (B.null y) $ C.leftover y
        return x
      where
        (x, y) = B.splitAt i bs<|MERGE_RESOLUTION|>--- conflicted
+++ resolved
@@ -3,17 +3,12 @@
 {-# LANGUAGE RecordWildCards #-}
 {-# LANGUAGE DeriveDataTypeable #-}
 module Network.Wai.Handler.WarpTLS
-<<<<<<< HEAD
     ( TLSSettings
     , certFile
     , keyFile
     , onInsecure
     , OnInsecure (..)
     , tlsSettings
-=======
-    ( TLSSettings (..)
-    , defaultTLS
->>>>>>> b8ed7902
     , runTLS
     , runTLSSocket
     , WarpTLSException (..)
@@ -48,11 +43,16 @@
     { certFile :: FilePath
       -- ^ File containing the certificate.
     , keyFile :: FilePath
-<<<<<<< HEAD
       -- ^ File containing the key
     , onInsecure :: OnInsecure
       -- ^ Do we allow insecure connections with this server as well? Default
       -- is a simple text response stating that a secure connection is required.
+      --
+      -- Since 1.4.0
+    , tlsLogging :: TLS.Logging
+      -- ^ The level of logging to turn on.
+      --
+      -- Default: 'TLS.defaultLogging'.
       --
       -- Since 1.4.0
     }
@@ -67,13 +67,8 @@
     { certFile = cert
     , keyFile = key
     , onInsecure = DenyInsecure "This server only accepts secure HTTPS connections."
-=======
-    , debug :: TLS.Logging
->>>>>>> b8ed7902
+    , tlsLogging = TLS.defaultLogging
     }
-
-defaultTLS :: TLSSettings
-defaultTLS = TLSSettings "cert.pem" "key.pem" TLS.defaultLogging
 
 runTLSSocket :: TLSSettings -> Settings -> Socket -> Application -> IO ()
 runTLSSocket TLSSettings {..} set sock app = do
@@ -86,7 +81,7 @@
             { TLS.pAllowedVersions = [TLS.SSL3,TLS.TLS10,TLS.TLS11,TLS.TLS12]
             , TLS.pCiphers         = ciphers
             , TLS.pCertificates    = zip certs $ (Just pk):repeat Nothing
-            , TLS.pLogging         = debug tset
+            , TLS.pLogging         = tlsLogging
             }
     runSettingsConnectionMaker set (getter params) app
   where
